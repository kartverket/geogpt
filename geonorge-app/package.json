{
  "name": "geonorge-app",
  "version": "0.1.0",
  "private": true,
  "scripts": {
    "dev": "next dev --turbopack",
    "build": "next build",
    "start": "next start",
    "lint": "next lint"
  },
  "dependencies": {
<<<<<<< HEAD
    "@emotion/react": "^11.14.0",
    "@emotion/styled": "^11.14.0",
    "@mui/icons-material": "^6.4.1",
    "@mui/material": "^6.4.1",
    "leaflet": "^1.9.4",
    "next": "15.1.5",
    "react": "^19.0.0",
    "react-dom": "^19.0.0",
    "react-leaflet": "^5.0.0",
    "react-rnd": "^10.4.14"
  },
  "devDependencies": {
    "@eslint/eslintrc": "^3",
    "@types/leaflet": "^1.9.16",
    "@types/node": "^20",
    "@types/react": "^19",
    "@types/react-dom": "^19",
    "@types/react-leaflet": "^3.0.0",
=======
    "@radix-ui/react-avatar": "^1.1.2",
    "@radix-ui/react-collapsible": "^1.1.2",
    "@radix-ui/react-dialog": "^1.1.4",
    "@radix-ui/react-dropdown-menu": "^2.1.4",
    "@radix-ui/react-separator": "^1.1.1",
    "@radix-ui/react-slot": "^1.1.1",
    "@radix-ui/react-tabs": "^1.1.2",
    "@radix-ui/react-tooltip": "^1.1.6",
    "class-variance-authority": "^0.7.1",
    "clsx": "^2.1.1",
    "lucide-react": "^0.473.0",
    "next": "15.1.5",
    "react": "^19.0.0",
    "react-dom": "^19.0.0",
    "react-rnd": "^10.4.14",
    "tailwind-merge": "^2.6.0",
    "tailwindcss-animate": "^1.0.7"
  },
  "devDependencies": {
    "@eslint/eslintrc": "^3",
    "@types/node": "^20",
    "@types/react": "^19",
    "@types/react-dom": "^19",
>>>>>>> c3eee9b3
    "eslint": "^9",
    "eslint-config-next": "15.1.5",
    "postcss": "^8",
    "tailwindcss": "^3.4.1",
    "typescript": "^5"
  }
}<|MERGE_RESOLUTION|>--- conflicted
+++ resolved
@@ -9,26 +9,6 @@
     "lint": "next lint"
   },
   "dependencies": {
-<<<<<<< HEAD
-    "@emotion/react": "^11.14.0",
-    "@emotion/styled": "^11.14.0",
-    "@mui/icons-material": "^6.4.1",
-    "@mui/material": "^6.4.1",
-    "leaflet": "^1.9.4",
-    "next": "15.1.5",
-    "react": "^19.0.0",
-    "react-dom": "^19.0.0",
-    "react-leaflet": "^5.0.0",
-    "react-rnd": "^10.4.14"
-  },
-  "devDependencies": {
-    "@eslint/eslintrc": "^3",
-    "@types/leaflet": "^1.9.16",
-    "@types/node": "^20",
-    "@types/react": "^19",
-    "@types/react-dom": "^19",
-    "@types/react-leaflet": "^3.0.0",
-=======
     "@radix-ui/react-avatar": "^1.1.2",
     "@radix-ui/react-collapsible": "^1.1.2",
     "@radix-ui/react-dialog": "^1.1.4",
@@ -52,7 +32,6 @@
     "@types/node": "^20",
     "@types/react": "^19",
     "@types/react-dom": "^19",
->>>>>>> c3eee9b3
     "eslint": "^9",
     "eslint-config-next": "15.1.5",
     "postcss": "^8",
