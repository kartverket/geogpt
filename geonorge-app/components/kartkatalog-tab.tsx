"use client";

import * as React from "react";
import L from "leaflet";
import {
  Search,
  ChevronLeft,
  ChevronRight,
  Layers,
  Library,
  Eye,
  XCircle,
  LockKeyhole,
  Download,
  ExternalLink,
  Loader2,
} from "lucide-react";

// UI Components
import { Button } from "@/components/ui/button";
import { cn } from "@/lib/utils";
import { Input } from "@/components/ui/input";
import { ScrollArea } from "@/components/ui/scroll-area";
import { Skeleton } from "@/components/ui/skeleton";
import {
  Tooltip,
  TooltipTrigger,
  TooltipContent,
  TooltipProvider,
} from "@/components/ui/tooltip";
import { Checkbox } from "@/components/ui/checkbox";
import {
  AlertDialog,
  AlertDialogContent,
  AlertDialogHeader,
  AlertDialogTitle,
  AlertDialogDescription,
  AlertDialogFooter,
  AlertDialogCancel,
  AlertDialogAction,
} from "@/components/ui/alert-dialog";
import {
  HoverCard,
  HoverCardContent,
  HoverCardTrigger,
} from "@/components/ui/hover-card";

interface SearchResult {
  uuid: string;
  title?: string;
  description?: string;
  wmsUrl?: string;
  downloadUrl?: string | null;
  restricted?: boolean;
  selected?: boolean;
  fetchedDescription?: string;
  isLoadingDescription?: boolean;
}

interface KartkatalogTabProps {
  className?: string;
  onReplaceIframe: (wmsUrl: string) => void;
  onDatasetDownload: (downloadUrl: string) => void;
  ws: WebSocket | null;
}

export function KartkatalogTab({
  className,
  onReplaceIframe,
  onDatasetDownload,
  ws,
}: KartkatalogTabProps) {
  const [isExpanded, setIsExpanded] = React.useState(false);
  const [searchInput, setSearchInput] = React.useState("");
  const [searchResults, setSearchResults] = React.useState<SearchResult[]>([]);
  const [isLoading, setIsLoading] = React.useState(false);
  const [hasSearched, setHasSearched] = React.useState(false);
  const [selectedDatasets, setSelectedDatasets] = React.useState<Set<string>>(
    new Set()
  );
  const [selectedDatasetsInfo, setSelectedDatasetsInfo] = React.useState<
    Map<string, SearchResult>
  >(new Map());
  const [showDownloadDialog, setShowDownloadDialog] = React.useState(false);
  const [descriptionsCache, setDescriptionsCache] = React.useState<Map<string, string>>(new Map());

  // Create a ref for the main panel container
  const panelRef = React.useRef<HTMLDivElement>(null);

  React.useEffect(() => {
    if (panelRef.current) {
      // This will prevent the scroll (wheel) events on the panel from propagating to the map.
      L.DomEvent.disableScrollPropagation(panelRef.current);
    }
  }, []);

  React.useEffect(() => {
    if (ws) {
      const handleMessage = (event: MessageEvent) => {
        const data = JSON.parse(event.data);
        if (data.action === "searchVdbResults") {
          setSearchResults(data.payload);
          setIsLoading(false);
          setHasSearched(true);
        }
      };

      ws.addEventListener("message", handleMessage);

      return () => {
        ws.removeEventListener("message", handleMessage);
      };
    }
  }, [ws]);

  const onSearchSubmit = (e: React.FormEvent<HTMLFormElement>) => {
    e.preventDefault();
    if (!ws || ws.readyState !== WebSocket.OPEN) return;

    setIsLoading(true);
    setHasSearched(false);
    ws.send(
      JSON.stringify({
        action: "searchFormSubmit",
        payload: searchInput,
      })
    );
  };

  // Select/deselect dataset
  const handleSelectDataset = (dataset: SearchResult) => {
    setSelectedDatasets((prev) => {
      const newSet = new Set(prev);
      if (newSet.has(dataset.uuid)) {
        newSet.delete(dataset.uuid);
        setSelectedDatasetsInfo((prev) => {
          const newMap = new Map(prev);
          newMap.delete(dataset.uuid);
          return newMap;
        });
      } else {
        newSet.add(dataset.uuid);
        // Store the dataset info
        setSelectedDatasetsInfo((prev) => {
          const newMap = new Map(prev);
          newMap.set(dataset.uuid, dataset);
          return newMap;
        });
      }
      return newSet;
    });
  };

  // Bulk download selected datasets
  const handleBulkDownload = () => {
    setShowDownloadDialog(true);
  };

  const initiateDownloads = () => {
    // Use the stored dataset information for downloads
    selectedDatasetsInfo.forEach((dataset) => {
      if (dataset.downloadUrl) {
        const link = document.createElement("a");
        link.href = dataset.downloadUrl;
        link.setAttribute("download", "");
        link.setAttribute("target", "_blank");
        link.style.display = "none";
        document.body.appendChild(link);
        link.click();
        document.body.removeChild(link);
      }
    });

    setShowDownloadDialog(false);
    setSelectedDatasets(new Set()); // Clear selection after download
    setSelectedDatasetsInfo(new Map());
  };

  const fetchDatasetDescription = async (uuid: string) => {
    if (descriptionsCache.has(uuid)) return;

    try {
      const response = await fetch(`https://kartkatalog.geonorge.no/api/metadata/${uuid}`);
      const data = await response.json();

      console.log("[DEBUG] Entire metadata response:", data);

      let extractedAbstract = data.Abstract
        || data.abstract
        || data.metadata?.abstract
        || data.purpose
        || "Ingen beskrivelse tilgjengelig";
      
      setDescriptionsCache(prev => {
        const newCache = new Map(prev);
        newCache.set(uuid, extractedAbstract);
        return newCache;
      });
    } catch (error) {
      console.error('Error fetching dataset description:', error);
      setDescriptionsCache(prev => {
        const newCache = new Map(prev);
        newCache.set(uuid, 'Kunne ikke laste beskrivelse');
        return newCache;
      });
    }
  };

  // Loading skeleton component
  const SearchSkeleton = () => (
    <div className="px-4 py-3 border-b border-gray-200">
      <Skeleton className="h-5 w-3/4 mb-2" />
      <div className="flex gap-2">
        <Skeleton className="h-7 w-16" />
        <Skeleton className="h-7 w-16" />
      </div>
    </div>
  );

  return (
    <TooltipProvider delayDuration={100}>
      <div className="fixed right-[18px] top-1/4 flex items-start ">
        {/* Main Panel */}
        <div
          ref={panelRef}
          className={cn(
            "bg-white shadow-[-1px_1px_3px_0_rgba(0,0,0,0.24)] transition-all duration-300 transform rounded-l rounded-br",
            isExpanded ? "w-[300px] translate-x-0" : "w-0 translate-x-full",
            className
          )}
          style={{ overflow: "hidden" }}
        >
          <div className="min-w-[300px] bg-white font-['Helvetica_Neue',_Arial,_sans-serif]">
            {/* Header and search form */}
            <div className="border-b">
              <div className="px-4 py-3 bg-white">
                <div className="flex items-center">
                  <h2 className="text-xl text-[#262626] mb-3 flex items-center gap-1">
                    <Library className="h-5 w-5" />
                    <span>KARTKATALOGEN</span>
                  </h2>
                </div>
                <form onSubmit={onSearchSubmit} className="mb-1">
                  <div className="flex gap-2">
                    <Input
                      placeholder="Søk etter datasett..."
                      className="flex-1 h-9 text-sm border-gray-300 rounded-[2px]"
                      value={searchInput}
                      onChange={(e) => setSearchInput(e.target.value)}
                      disabled={isLoading}
                    />
                    <Button
                      type="submit"
                      size="sm"
                      variant="secondary"
                      className="bg-[#F5F5F5] hover:bg-gray-200 text-gray-700 h-9 border rounded-[2px]"
                      disabled={isLoading}
                    >
                      {isLoading ? (
                        <Loader2 className="h-4 w-4 animate-spin" />
                      ) : (
                        <Search className="h-4 w-4" />
                      )}
                    </Button>
                  </div>
                </form>
              </div>
            </div>

            <ScrollArea className="h-[400px]">
              {selectedDatasets.size > 0 && (
                <div className="sticky top-0 z-10 bg-white border-b border-gray-200 p-2 flex justify-between items-center">
                  <span className="ml-1 text-sm text-gray-800">
                    {selectedDatasets.size} datasett valgt
                  </span>
                  <Button
                    onClick={handleBulkDownload}
                    size="sm"
                    className="bg-[#404041] hover:bg-[#5c5c5d] text-white rounded-[2px] text-sm"
                  >
                    <Download className="h-4 w-4 mr-2" />
                    Last ned valgte
                  </Button>
                </div>
              )}
              <div className="divide-y divide-gray-200">
                {isLoading ? (
                  <>
                    <SearchSkeleton />
                    <SearchSkeleton />
                    <SearchSkeleton />
                    <SearchSkeleton />
                    <SearchSkeleton />
                  </>
                ) : hasSearched && searchResults.length === 0 ? (
                  <div className="px-4 py-6 text-center text-gray-500">
                    Ingen resultater funnet
                  </div>
                ) : (
                  searchResults.map((result) => (
<<<<<<< HEAD
                    <div
                      key={result.uuid}
                      className="px-4 py-3 hover:bg-[#F5F5F5] transition-colors"
                    >
                      {/* ...result content */}
=======
                    <div key={result.uuid} className="px-4 py-3 hover:bg-[#F5F5F5] transition-colors">
>>>>>>> 6c3944d7
                      <div className="flex items-start justify-between gap-2">
                        <div className="flex-1">
                          <HoverCard openDelay={200} closeDelay={0} onOpenChange={(open) => {
                            if (open && !descriptionsCache.has(result.uuid)) {
                              fetchDatasetDescription(result.uuid);
                            }
                          }}>
                            <HoverCardTrigger asChild>
                              <a
                                href={`https://kartkatalog.geonorge.no/metadata/${encodeURIComponent(
                                  result.title || "Dataset"
                                )}/${result.uuid}`}
                                target="_blank"
                                rel="noopener noreferrer"
                                className="text-[15px] text-gray-900 hover:text-gray-600 mb-2 max-w-max underline underline-offset-4 flex items-center gap-1"
                              >
                                {result.title || "Dataset"}
                                <ExternalLink className="h-4 w-4" />
                              </a>
                            </HoverCardTrigger>
                            <HoverCardContent 
                              side="left"
                              className="w-80"
                            >
                              <div className="space-y-2">
                                <h4 className="font-medium">{result.title}</h4>
                                {!descriptionsCache.has(result.uuid) ? (
                                  <div className="flex items-center gap-2 text-sm text-gray-600">
                                    <Loader2 className="h-4 w-4 animate-spin" />
                                    Laster beskrivelse...
                                  </div>
                                ) : (
                                  <p className="text-sm text-gray-600">
                                    {descriptionsCache.get(result.uuid)}
                                  </p>
                                )}
                              </div>
                            </HoverCardContent>
                          </HoverCard>
                          
                          <div className="flex gap-2">
                            {result.wmsUrl && result.wmsUrl !== "None" ? (
                              <button
                                onClick={() =>
                                  result.wmsUrl &&
                                  onReplaceIframe(result.wmsUrl)
                                }
                                className="px-3 py-1.5 text-sm bg-[#FF8B65] hover:bg-[#FE642F] text-white rounded-[2px] transition-colors flex items-center gap-1"
                              >
                                <Eye className="h-4 w-4" /> Vis
                              </button>
                            ) : (
                              <Tooltip>
                                <TooltipTrigger asChild>
                                  <button
                                    disabled
                                    className="px-3 py-1.5 text-sm bg-gray-100 text-gray-400 rounded-[2px] cursor-pointer flex items-center gap-1"
                                  >
                                    <XCircle className="h-4 w-4" />{" "}
                                    Utilgjengelig
                                  </button>
                                </TooltipTrigger>
                                <TooltipContent>
                                  Dette datasettet kan ikke vises.
                                </TooltipContent>
                              </Tooltip>
                            )}
                            {result.restricted && (
                              <Tooltip>
                                <TooltipTrigger asChild>
                                  <button className="px-3 py-1.5 text-sm bg-red-100 text-red-600 rounded-[2px] flex items-center gap-1">
                                    <LockKeyhole className="h-4 w-4" /> Låst
                                  </button>
                                </TooltipTrigger>
                                <TooltipContent>
                                  Datasettet er låst og krever tilgang.
                                </TooltipContent>
                              </Tooltip>
                            )}
                            {result.downloadUrl && (
                              <button
                                onClick={() =>
                                  onDatasetDownload(result.downloadUrl!)
                                }
                                className="px-3 py-1.5 text-sm bg-[#404041] hover:bg-[#5c5c5d] text-white rounded-[2px] transition-colors flex items-center gap-1"
                              >
                                <Download className="h-4 w-4" /> Last ned
                              </button>
                            )}
                          </div>
                        </div>
                        {result.downloadUrl && (
                          <Checkbox
                            checked={selectedDatasets.has(result.uuid)}
                            onCheckedChange={() => handleSelectDataset(result)}
                            className="mt-1 rounded-[2px]"
                          />
                        )}
                      </div>
                    </div>
                  ))
                )}
              </div>
            </ScrollArea>
          </div>
        </div>

        {/* Tab Button */}
        <button
          onClick={() => setIsExpanded(!isExpanded)}
          className={`flex items-center bg-[#FF8B65] hover:bg-[#FE642F] text-white px-2 py-6 ${
            isExpanded ? "rounded-r-[2px] border-l-2" : "rounded-[2px]"
          } -ml-px`}
        >
          <div className="flex flex-col items-center gap-3">
            <Layers className="h-5 w-5" />
            <div className="writing-mode-vertical-lr transform rotate-180 text-sm font-medium whitespace-nowrap">
              KARTKATALOGEN
            </div>
            {isExpanded ? (
              <ChevronRight className="h-4 w-4" />
            ) : (
              <ChevronLeft className="h-4 w-4" />
            )}
          </div>
        </button>

        <style jsx>{`
          .writing-mode-vertical-lr {
            writing-mode: vertical-lr;
          }
        `}</style>
      </div>

      {/* AlertDialog and other elements */}
      <AlertDialog
        open={showDownloadDialog}
        onOpenChange={setShowDownloadDialog}
      >
        <AlertDialogContent>
          <AlertDialogHeader>
            <AlertDialogTitle>
              Last ned {selectedDatasets.size} datasett
            </AlertDialogTitle>
            <AlertDialogDescription>
              Nedlastingen vil starte umiddelbart for alle valgte datasett.
              Nettleseren din vil håndtere nedlastingene automatisk.
            </AlertDialogDescription>
          </AlertDialogHeader>
          <AlertDialogFooter>
            <AlertDialogCancel className="rounded-[2px]">
              Avbryt
            </AlertDialogCancel>
            <AlertDialogAction
              onClick={initiateDownloads}
              className="rounded-[2px]"
            >
              Start nedlasting
            </AlertDialogAction>
          </AlertDialogFooter>
        </AlertDialogContent>
      </AlertDialog>
    </TooltipProvider>
  );
}<|MERGE_RESOLUTION|>--- conflicted
+++ resolved
@@ -298,15 +298,12 @@
                   </div>
                 ) : (
                   searchResults.map((result) => (
-<<<<<<< HEAD
                     <div
                       key={result.uuid}
                       className="px-4 py-3 hover:bg-[#F5F5F5] transition-colors"
                     >
                       {/* ...result content */}
-=======
-                    <div key={result.uuid} className="px-4 py-3 hover:bg-[#F5F5F5] transition-colors">
->>>>>>> 6c3944d7
+
                       <div className="flex items-start justify-between gap-2">
                         <div className="flex-1">
                           <HoverCard openDelay={200} closeDelay={0} onOpenChange={(open) => {
