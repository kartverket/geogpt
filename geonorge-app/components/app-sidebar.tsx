--- conflicted
+++ resolved
@@ -46,7 +46,6 @@
   changeToRasterKart: () => void;
 }
 
-<<<<<<< HEAD
 interface TrackedDataset {
   id: string;
   title: string;
@@ -56,8 +55,7 @@
   titleMatch?: boolean; // Added for search highlighting
 }
 
-=======
->>>>>>> 0875e7b1
+
 export function AppSidebar({
   selectedLayers,
   onLayerChange,
@@ -79,7 +77,6 @@
   const [isBaseMapSectionVisible, setIsBaseMapSectionVisible] = useState(true);
   const searchInputRef = React.useRef<HTMLInputElement>(null);
 
-<<<<<<< HEAD
   // Save scroll position before toggling dataset expansion
   const handleToggleDatasetExpansion = (datasetId: string) => {
     // Save the main container scroll position
@@ -142,11 +139,7 @@
       // Only include datasets with matching layers or matching title
       .filter(dataset => dataset.availableLayers.length > 0 || dataset.titleMatch);
   }, [trackedDatasets, layerSearch]);
-=======
-  const filteredLayers = availableLayers.filter((layer) =>
-    layer.title.toLowerCase().includes(layerSearch.toLowerCase())
-  );
->>>>>>> 0875e7b1
+
 
   const cn = (...classes: string[]) => {
     return classes.filter(Boolean).join(" ");
