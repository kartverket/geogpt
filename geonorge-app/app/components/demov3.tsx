--- conflicted
+++ resolved
@@ -341,26 +341,14 @@
 useEffect(() => {
   // Dynamically determine the WebSocket URL based on current window location
   const protocol = window.location.protocol === 'https:' ? 'wss:' : 'ws:';
-<<<<<<< HEAD
   const host = window.location.hostname; 
   const port = "8080"; 
-=======
-  const host = window.location.hostname; // This will work in all environments
-  const port = "8080"; // Your WebSocket port
->>>>>>> c934bb73
+
   
   const wsUrl = `${protocol}//${host}:${port}`;
   const socket = new WebSocket(wsUrl);
   setWs(socket);
-<<<<<<< HEAD
-=======
-
-
-    socket.onmessage = (event) => {
-      const data: MessageType = JSON.parse(event.data);
-      handleServerMessage(data);
-    };
->>>>>>> c934bb73
+
 
     socket.onopen = () => {
       // Trigger an initial search on connection
