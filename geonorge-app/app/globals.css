@tailwind base;
@tailwind components;
@tailwind utilities;

<<<<<<< HEAD
:root {
  --background: #ffffff;
  --foreground: #171717;
  --font-family: "Inter", sans-serif;
=======
body {
  font-family: Arial, Helvetica, sans-serif;
>>>>>>> c3eee9b3
}

@layer base {
  :root {
    --background: 0 0% 100%;
    --foreground: 0 0% 3.9%;
    --card: 0 0% 100%;
    --card-foreground: 0 0% 3.9%;
    --popover: 0 0% 100%;
    --popover-foreground: 0 0% 3.9%;
    --primary: 0 0% 9%;
    --primary-foreground: 0 0% 98%;
    --secondary: 0 0% 96.1%;
    --secondary-foreground: 0 0% 9%;
    --muted: 0 0% 96.1%;
    --muted-foreground: 0 0% 45.1%;
    --accent: 0 0% 96.1%;
    --accent-foreground: 0 0% 9%;
    --destructive: 0 84.2% 60.2%;
    --destructive-foreground: 0 0% 98%;
    --border: 0 0% 89.8%;
    --input: 0 0% 89.8%;
    --ring: 0 0% 3.9%;
    --chart-1: 12 76% 61%;
    --chart-2: 173 58% 39%;
    --chart-3: 197 37% 24%;
    --chart-4: 43 74% 66%;
    --chart-5: 27 87% 67%;
    --radius: 0.5rem;
    --sidebar-background: 0 0% 98%;
    --sidebar-foreground: 240 5.3% 26.1%;
    --sidebar-primary: 240 5.9% 10%;
    --sidebar-primary-foreground: 0 0% 98%;
    --sidebar-accent: 240 4.8% 95.9%;
    --sidebar-accent-foreground: 240 5.9% 10%;
    --sidebar-border: 220 13% 91%;
    --sidebar-ring: 217.2 91.2% 59.8%;
  }
  .dark {
    --background: 0 0% 3.9%;
    --foreground: 0 0% 98%;
    --card: 0 0% 3.9%;
    --card-foreground: 0 0% 98%;
    --popover: 0 0% 3.9%;
    --popover-foreground: 0 0% 98%;
    --primary: 0 0% 98%;
    --primary-foreground: 0 0% 9%;
    --secondary: 0 0% 14.9%;
    --secondary-foreground: 0 0% 98%;
    --muted: 0 0% 14.9%;
    --muted-foreground: 0 0% 63.9%;
    --accent: 0 0% 14.9%;
    --accent-foreground: 0 0% 98%;
    --destructive: 0 62.8% 30.6%;
    --destructive-foreground: 0 0% 98%;
    --border: 0 0% 14.9%;
    --input: 0 0% 14.9%;
    --ring: 0 0% 83.1%;
    --chart-1: 220 70% 50%;
    --chart-2: 160 60% 45%;
    --chart-3: 30 80% 55%;
    --chart-4: 280 65% 60%;
    --chart-5: 340 75% 55%;
    --sidebar-background: 240 5.9% 10%;
    --sidebar-foreground: 240 4.8% 95.9%;
    --sidebar-primary: 224.3 76.3% 48%;
    --sidebar-primary-foreground: 0 0% 100%;
    --sidebar-accent: 240 3.7% 15.9%;
    --sidebar-accent-foreground: 240 4.8% 95.9%;
    --sidebar-border: 240 3.7% 15.9%;
    --sidebar-ring: 217.2 91.2% 59.8%;
  }
}

<<<<<<< HEAD
body {
  color: var(--foreground);
  background: var(--background);
  font-family: var(--font-family);
=======
@layer base {
  * {
    @apply border-border;
  }
  body {
    @apply bg-background text-foreground;
  }
>>>>>>> c3eee9b3
}<|MERGE_RESOLUTION|>--- conflicted
+++ resolved
@@ -2,15 +2,8 @@
 @tailwind components;
 @tailwind utilities;
 
-<<<<<<< HEAD
-:root {
-  --background: #ffffff;
-  --foreground: #171717;
-  --font-family: "Inter", sans-serif;
-=======
 body {
   font-family: Arial, Helvetica, sans-serif;
->>>>>>> c3eee9b3
 }
 
 @layer base {
@@ -85,12 +78,6 @@
   }
 }
 
-<<<<<<< HEAD
-body {
-  color: var(--foreground);
-  background: var(--background);
-  font-family: var(--font-family);
-=======
 @layer base {
   * {
     @apply border-border;
@@ -98,5 +85,4 @@
   body {
     @apply bg-background text-foreground;
   }
->>>>>>> c3eee9b3
 }